--- conflicted
+++ resolved
@@ -2,11 +2,6 @@
 
 import (
 	"testing"
-<<<<<<< HEAD
-
-	"github.com/dynport/urknall/cmd"
-=======
->>>>>>> 8be13de1
 	. "github.com/smartystreets/goconvey/convey"
 )
 
